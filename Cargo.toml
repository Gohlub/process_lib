[package]
name = "kinode_process_lib"
description = "A library for writing Kinode processes in Rust."
version = "0.6.0"
edition = "2021"
license-file = "LICENSE"
homepage = "https://kinode.org"
repository = "https://github.com/kinode-dao/process_lib"

[dependencies]
alloy-rpc-types = { git = "https://github.com/alloy-rs/alloy", rev = "6f8ebb4" }
alloy-primitives = "0.6.3"
alloy-transport = { git = "https://github.com/alloy-rs/alloy.git", rev = "6f8ebb4" }
alloy-json-rpc = { git = "https://github.com/alloy-rs/alloy.git", rev = "6f8ebb4" }
anyhow = "1.0"
bincode = "1.3.3"
http = "1.0.0"
mime_guess = "2.0"
serde = { version = "1.0", features = ["derive"] }
serde_json = "1.0"
rand = "0.8"
thiserror = "1.0"
url = "2.4.1"
<<<<<<< HEAD
wit-bindgen = "0.24.0"
=======
mime_guess = "2.0"
wit-bindgen = { git = "https://github.com/bytecodealliance/wit-bindgen", rev = "21a46c7" }
>>>>>>> ee06628c
<|MERGE_RESOLUTION|>--- conflicted
+++ resolved
@@ -21,9 +21,4 @@
 rand = "0.8"
 thiserror = "1.0"
 url = "2.4.1"
-<<<<<<< HEAD
-wit-bindgen = "0.24.0"
-=======
-mime_guess = "2.0"
-wit-bindgen = { git = "https://github.com/bytecodealliance/wit-bindgen", rev = "21a46c7" }
->>>>>>> ee06628c
+wit-bindgen = "0.24.0"