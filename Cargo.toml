[package]
name = "kinode_process_lib"
description = "A library for writing Kinode processes in Rust."
<<<<<<< HEAD
version = "0.9.0"
=======
version = "0.8.4"
>>>>>>> 488ff361
edition = "2021"
license-file = "LICENSE"
homepage = "https://kinode.org"
repository = "https://github.com/kinode-dao/process_lib"

[dependencies]
alloy-primitives = "0.7.6"
alloy-sol-macro = "0.7.6"
alloy-sol-types = "0.7.6"
alloy = { version = "0.1.1", features = [
    "json-rpc",
    "rpc-types",
] }
anyhow = "1.0"
bincode = "1.3.3"
http = "1.0.0"
mime_guess = "2.0"
serde = { version = "1.0", features = ["derive"] }
serde_json = "1.0.120"
rand = "0.8"
rmp-serde = "1.1.2"
thiserror = "1.0"
url = "2.4.1"
wit-bindgen = "0.24.0"<|MERGE_RESOLUTION|>--- conflicted
+++ resolved
@@ -1,11 +1,7 @@
 [package]
 name = "kinode_process_lib"
 description = "A library for writing Kinode processes in Rust."
-<<<<<<< HEAD
 version = "0.9.0"
-=======
-version = "0.8.4"
->>>>>>> 488ff361
 edition = "2021"
 license-file = "LICENSE"
 homepage = "https://kinode.org"
