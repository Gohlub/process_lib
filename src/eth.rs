use crate::{Message, Request as KiRequest};
use alloy::rpc::json_rpc::ErrorPayload;
pub use alloy::rpc::types::pubsub::{Params, SubscriptionKind, SubscriptionResult};
pub use alloy::rpc::types::{
    request::{TransactionInput, TransactionRequest},
    Block, BlockId, BlockNumberOrTag, FeeHistory, Filter, FilterBlockOption, Log, Transaction,
    TransactionReceipt,
};
pub use alloy_primitives::{Address, BlockHash, BlockNumber, Bytes, TxHash, U128, U256, U64, U8};
use serde::{Deserialize, Serialize};
use std::collections::{HashMap, HashSet};

//
//  types mirrored from runtime module
//

/// The Action and Request type that can be made to eth:distro:sys. Any process with messaging
/// capabilities can send this action to the eth provider.
///
/// Will be serialized and deserialized using `serde_json::to_vec` and `serde_json::from_slice`.
#[derive(Clone, Debug, Serialize, Deserialize)]
pub enum EthAction {
    /// Subscribe to logs with a custom filter. ID is to be used to unsubscribe.
    /// Logs come in as alloy_rpc_types::pubsub::SubscriptionResults
    SubscribeLogs {
        sub_id: u64,
        chain_id: u64,
        kind: SubscriptionKind,
        params: Params,
    },
    /// Kill a SubscribeLogs subscription of a given ID, to stop getting updates.
    UnsubscribeLogs(u64),
    /// Raw request. Used by kinode_process_lib.
    Request {
        chain_id: u64,
        method: String,
        params: serde_json::Value,
    },
}

/// Incoming `Request` containing subscription updates or errors that processes will receive.
/// Can deserialize all incoming requests from eth:distro:sys to this type.
///
/// Will be serialized and deserialized using `serde_json::to_vec` and `serde_json::from_slice`.
pub type EthSubResult = Result<EthSub, EthSubError>;

/// Incoming type for successful subscription updates.
#[derive(Debug, Serialize, Deserialize)]
pub struct EthSub {
    pub id: u64,
    pub result: SubscriptionResult,
}

/// If your subscription is closed unexpectedly, you will receive this.
#[derive(Debug, Serialize, Deserialize)]
pub struct EthSubError {
    pub id: u64,
    pub error: String,
}

/// The Response type which a process will get from requesting with an [`EthAction`] will be
/// of this type, serialized and deserialized using `serde_json::to_vec`
/// and `serde_json::from_slice`.
///
/// In the case of an [`EthAction::SubscribeLogs`] request, the response will indicate if
/// the subscription was successfully created or not.
#[derive(Debug, Serialize, Deserialize)]
pub enum EthResponse {
    Ok,
    Response { value: serde_json::Value },
    Err(EthError),
}

#[derive(Debug, Serialize, Deserialize)]
pub enum EthError {
    /// RPC provider returned an error
    RpcError(ErrorPayload),
    /// provider module cannot parse message
    MalformedRequest,
    /// No RPC provider for the chain
    NoRpcForChain,
    /// Subscription closed
    SubscriptionClosed(u64),
    /// Invalid method
    InvalidMethod(String),
    /// Invalid parameters
    InvalidParams,
    /// Permission denied
    PermissionDenied,
    /// RPC timed out
    RpcTimeout,
    /// RPC gave garbage back
    RpcMalformedResponse,
}

/// The action type used for configuring eth:distro:sys. Only processes which have the "root"
/// capability from eth:distro:sys can successfully send this action.
#[derive(Debug, Serialize, Deserialize)]
pub enum EthConfigAction {
    /// Add a new provider to the list of providers.
    AddProvider(ProviderConfig),
    /// Remove a provider from the list of providers.
    /// The tuple is (chain_id, node_id/rpc_url).
    RemoveProvider((u64, String)),
    /// make our provider public
    SetPublic,
    /// make our provider not-public
    SetPrivate,
    /// add node to whitelist on a provider
    AllowNode(String),
    /// remove node from whitelist on a provider
    UnallowNode(String),
    /// add node to blacklist on a provider
    DenyNode(String),
    /// remove node from blacklist on a provider
    UndenyNode(String),
    /// Set the list of providers to a new list.
    /// Replaces all existing saved provider configs.
    SetProviders(SavedConfigs),
    /// Get the list of current providers as a [`SavedConfigs`] object.
    GetProviders,
    /// Get the current access settings.
    GetAccessSettings,
    /// Get the state of calls and subscriptions. Used for debugging.
    GetState,
}

/// Response type from an [`EthConfigAction`] request.
#[derive(Debug, Serialize, Deserialize)]
pub enum EthConfigResponse {
    Ok,
    /// Response from a GetProviders request.
    /// Note the [`crate::kernel_types::KnsUpdate`] will only have the correct `name` field.
    /// The rest of the Update is not saved in this module.
    Providers(SavedConfigs),
    /// Response from a GetAccessSettings request.
    AccessSettings(AccessSettings),
    /// Permission denied due to missing capability
    PermissionDenied,
    /// Response from a GetState request
    State {
        active_subscriptions: HashMap<crate::Address, HashMap<u64, Option<String>>>, // None if local, Some(node_provider_name) if remote
        outstanding_requests: HashSet<u64>,
    },
}

/// Settings for our ETH provider
#[derive(Clone, Debug, Deserialize, Serialize)]
pub struct AccessSettings {
    pub public: bool,           // whether or not other nodes can access through us
    pub allow: HashSet<String>, // whitelist for access (only used if public == false)
    pub deny: HashSet<String>,  // blacklist for access (always used)
}

pub type SavedConfigs = HashSet<ProviderConfig>;

/// Provider config. Can currently be a node or a ws provider instance.
#[derive(Clone, Debug, Deserialize, Serialize, Hash, Eq, PartialEq)]
pub struct ProviderConfig {
    pub chain_id: u64,
    pub trusted: bool,
    pub provider: NodeOrRpcUrl,
}

#[derive(Clone, Debug, Deserialize, Serialize, Hash, Eq, PartialEq)]
pub enum NodeOrRpcUrl {
    Node {
        kns_update: crate::net::KnsUpdate,
        use_as_provider: bool, // false for just-routers inside saved config
    },
    RpcUrl(String),
}

impl std::cmp::PartialEq<str> for NodeOrRpcUrl {
    fn eq(&self, other: &str) -> bool {
        match self {
            NodeOrRpcUrl::Node { kns_update, .. } => kns_update.name == other,
            NodeOrRpcUrl::RpcUrl(url) => url == other,
        }
    }
}

/// An EVM chain provider. Create this object to start making RPC calls.
/// Set the chain_id to determine which chain to call: requests will fail
/// unless the node this process is running on has access to a provider
/// for that chain.
<<<<<<< HEAD
#[derive(Clone)]
=======
#[derive(Clone, Debug, Deserialize, Serialize)]
>>>>>>> 9a535046
pub struct Provider {
    chain_id: u64,
    request_timeout: u64,
}

impl Provider {
    /// Instantiate a new provider.
    pub fn new(chain_id: u64, request_timeout: u64) -> Self {
        Self {
            chain_id,
            request_timeout,
        }
    }
    /// Sends a request based on the specified `EthAction` and parses the response.
    ///
    /// This function constructs a request targeting the Ethereum distribution system, serializes the provided `EthAction`,
    /// and sends it. It awaits a response with a specified timeout, then attempts to parse the response into the expected
    /// type `T`. This method is generic and can be used for various Ethereum actions by specifying the appropriate `EthAction`
    /// and return type `T`.
    pub fn send_request_and_parse_response<T: serde::de::DeserializeOwned>(
        &self,
        action: EthAction,
    ) -> Result<T, EthError> {
        let resp = KiRequest::new()
            .target(("our", "eth", "distro", "sys"))
            .body(serde_json::to_vec(&action).unwrap())
            .send_and_await_response(self.request_timeout)
            .unwrap()
            .map_err(|_| EthError::RpcTimeout)?;

        match resp {
            Message::Response { body, .. } => match serde_json::from_slice::<EthResponse>(&body) {
                Ok(EthResponse::Response { value }) => {
                    serde_json::from_value::<T>(value).map_err(|_| EthError::RpcMalformedResponse)
                }
                Ok(EthResponse::Err(e)) => Err(e),
                _ => Err(EthError::RpcMalformedResponse),
            },
            _ => Err(EthError::RpcMalformedResponse),
        }
    }

    /// Retrieves the current block number.
    ///
    /// # Returns
    /// A `Result<u64, EthError>` representing the current block number.
    pub fn get_block_number(&self) -> Result<u64, EthError> {
        let action = EthAction::Request {
            chain_id: self.chain_id,
            method: "eth_blockNumber".to_string(),
            params: ().into(),
        };

        let res = self.send_request_and_parse_response::<U64>(action)?;
        Ok(res.to::<u64>())
    }

    /// Retrieves the balance of the given address at the specified block.
    ///
    /// # Parameters
    /// - `address`: The address to query the balance for.
    /// - `tag`: Optional block ID to specify the block at which the balance is queried.
    ///
    /// # Returns
    /// A `Result<U256, EthError>` representing the balance of the address.
    pub fn get_balance(&self, address: Address, tag: Option<BlockId>) -> Result<U256, EthError> {
        let params = serde_json::to_value((
            address,
            tag.unwrap_or(BlockId::Number(BlockNumberOrTag::Latest)),
        ))
        .unwrap();
        let action = EthAction::Request {
            chain_id: self.chain_id,
            method: "eth_getBalance".to_string(),
            params,
        };

        self.send_request_and_parse_response::<U256>(action)
    }

    /// Retrieves logs based on a filter.
    ///
    /// # Parameters
    /// - `filter`: The filter criteria for the logs.
    ///
    /// # Returns
    /// A `Result<Vec<Log>, EthError>` containing the logs that match the filter.
    pub fn get_logs(&self, filter: &Filter) -> Result<Vec<Log>, EthError> {
        // NOTE: filter must be encased by a tuple to be serialized correctly
        let Ok(params) = serde_json::to_value((filter,)) else {
            return Err(EthError::InvalidParams);
        };
        let action = EthAction::Request {
            chain_id: self.chain_id,
            method: "eth_getLogs".to_string(),
            params,
        };

        self.send_request_and_parse_response::<Vec<Log>>(action)
    }

    /// Retrieves the current gas price.
    ///
    /// # Returns
    /// A `Result<U256, EthError>` representing the current gas price.
    pub fn get_gas_price(&self) -> Result<U256, EthError> {
        let action = EthAction::Request {
            chain_id: self.chain_id,
            method: "eth_gasPrice".to_string(),
            params: ().into(),
        };

        self.send_request_and_parse_response::<U256>(action)
    }

    /// Retrieves the number of transactions sent from the given address.
    ///
    /// # Parameters
    /// - `address`: The address to query the transaction count for.
    /// - `tag`: Optional block ID to specify the block at which the count is queried.
    ///
    /// # Returns
    /// A `Result<U256, EthError>` representing the number of transactions sent from the address.
    pub fn get_transaction_count(
        &self,
        address: Address,
        tag: Option<BlockId>,
    ) -> Result<U256, EthError> {
        let Ok(params) = serde_json::to_value((address, tag.unwrap_or_default())) else {
            return Err(EthError::InvalidParams);
        };
        let action = EthAction::Request {
            chain_id: self.chain_id,
            method: "eth_getTransactionCount".to_string(),
            params,
        };

        self.send_request_and_parse_response::<U256>(action)
    }

    /// Retrieves a block by its hash.
    ///
    /// # Parameters
    /// - `hash`: The hash of the block to retrieve.
    /// - `full_tx`: Whether to return full transaction objects or just their hashes.
    ///
    /// # Returns
    /// A `Result<Option<Block>, EthError>` representing the block, if found.
    pub fn get_block_by_hash(
        &self,
        hash: BlockHash,
        full_tx: bool,
    ) -> Result<Option<Block>, EthError> {
        let Ok(params) = serde_json::to_value((hash, full_tx)) else {
            return Err(EthError::InvalidParams);
        };
        let action = EthAction::Request {
            chain_id: self.chain_id,
            method: "eth_getBlockByHash".to_string(),
            params,
        };

        self.send_request_and_parse_response::<Option<Block>>(action)
    }
    /// Retrieves a block by its number or tag.
    ///
    /// # Parameters
    /// - `number`: The number or tag of the block to retrieve.
    /// - `full_tx`: Whether to return full transaction objects or just their hashes.
    ///
    /// # Returns
    /// A `Result<Option<Block>, EthError>` representing the block, if found.
    pub fn get_block_by_number(
        &self,
        number: BlockNumberOrTag,
        full_tx: bool,
    ) -> Result<Option<Block>, EthError> {
        let Ok(params) = serde_json::to_value((number, full_tx)) else {
            return Err(EthError::InvalidParams);
        };
        let action = EthAction::Request {
            chain_id: self.chain_id,
            method: "eth_getBlockByNumber".to_string(),
            params,
        };

        self.send_request_and_parse_response::<Option<Block>>(action)
    }

    /// Retrieves the storage at a given address and key.
    ///
    /// # Parameters
    /// - `address`: The address of the storage to query.
    /// - `key`: The key of the storage slot to retrieve.
    /// - `tag`: Optional block ID to specify the block at which the storage is queried.
    ///
    /// # Returns
    /// A `Result<Bytes, EthError>` representing the data stored at the given address and key.
    pub fn get_storage_at(
        &self,
        address: Address,
        key: U256,
        tag: Option<BlockId>,
    ) -> Result<Bytes, EthError> {
        let Ok(params) = serde_json::to_value((address, key, tag.unwrap_or_default())) else {
            return Err(EthError::InvalidParams);
        };
        let action = EthAction::Request {
            chain_id: self.chain_id,
            method: "eth_getStorageAt".to_string(),
            params,
        };

        self.send_request_and_parse_response::<Bytes>(action)
    }

    /// Retrieves the code at a given address.
    ///
    /// # Parameters
    /// - `address`: The address of the code to query.
    /// - `tag`: The block ID to specify the block at which the code is queried.
    ///
    /// # Returns
    /// A `Result<Bytes, EthError>` representing the code stored at the given address.
    pub fn get_code_at(&self, address: Address, tag: BlockId) -> Result<Bytes, EthError> {
        let Ok(params) = serde_json::to_value((address, tag)) else {
            return Err(EthError::InvalidParams);
        };
        let action = EthAction::Request {
            chain_id: self.chain_id,
            method: "eth_getCode".to_string(),
            params,
        };

        self.send_request_and_parse_response::<Bytes>(action)
    }

    /// Retrieves a transaction by its hash.
    ///
    /// # Parameters
    /// - `hash`: The hash of the transaction to retrieve.
    ///
    /// # Returns
    /// A `Result<Option<Transaction>, EthError>` representing the transaction, if found.
    pub fn get_transaction_by_hash(&self, hash: TxHash) -> Result<Option<Transaction>, EthError> {
        // NOTE: hash must be encased by a tuple to be serialized correctly
        let Ok(params) = serde_json::to_value((hash,)) else {
            return Err(EthError::InvalidParams);
        };
        let action = EthAction::Request {
            chain_id: self.chain_id,
            method: "eth_getTransactionByHash".to_string(),
            params,
        };

        self.send_request_and_parse_response::<Option<Transaction>>(action)
    }

    /// Retrieves the receipt of a transaction by its hash.
    ///
    /// # Parameters
    /// - `hash`: The hash of the transaction for which the receipt is requested.
    ///
    /// # Returns
    /// A `Result<Option<TransactionReceipt>, EthError>` representing the transaction receipt, if found.
    pub fn get_transaction_receipt(
        &self,
        hash: TxHash,
    ) -> Result<Option<TransactionReceipt>, EthError> {
        // NOTE: hash must be encased by a tuple to be serialized correctly
        let Ok(params) = serde_json::to_value((hash,)) else {
            return Err(EthError::InvalidParams);
        };
        let action = EthAction::Request {
            chain_id: self.chain_id,
            method: "eth_getTransactionReceipt".to_string(),
            params,
        };

        self.send_request_and_parse_response::<Option<TransactionReceipt>>(action)
    }

    /// Estimates the amount of gas that a transaction will consume.
    ///
    /// # Parameters
    /// - `tx`: The transaction request object containing the details of the transaction to estimate gas for.
    /// - `block`: Optional block ID to specify the block at which the gas estimate should be made.
    ///
    /// # Returns
    /// A `Result<U256, EthError>` representing the estimated gas amount.
    pub fn estimate_gas(
        &self,
        tx: TransactionRequest,
        block: Option<BlockId>,
    ) -> Result<U256, EthError> {
        let Ok(params) = serde_json::to_value((tx, block.unwrap_or_default())) else {
            return Err(EthError::InvalidParams);
        };
        let action = EthAction::Request {
            chain_id: self.chain_id,
            method: "eth_estimateGas".to_string(),
            params,
        };

        self.send_request_and_parse_response::<U256>(action)
    }

    /// Retrieves the list of accounts controlled by the node.
    ///
    /// # Returns
    /// A `Result<Vec<Address>, EthError>` representing the list of accounts.
    /// Note: This function may return an empty list depending on the node's configuration and capabilities.
    pub fn get_accounts(&self) -> Result<Vec<Address>, EthError> {
        let action = EthAction::Request {
            chain_id: self.chain_id,
            method: "eth_accounts".to_string(),
            params: serde_json::Value::Array(vec![]),
        };

        self.send_request_and_parse_response::<Vec<Address>>(action)
    }

    /// Retrieves the fee history for a given range of blocks.
    ///
    /// # Parameters
    /// - `block_count`: The number of blocks to include in the history.
    /// - `last_block`: The ending block number or tag for the history range.
    /// - `reward_percentiles`: A list of percentiles to report fee rewards for.
    ///
    /// # Returns
    /// A `Result<FeeHistory, EthError>` representing the fee history for the specified range.
    pub fn get_fee_history(
        &self,
        block_count: U256,
        last_block: BlockNumberOrTag,
        reward_percentiles: Vec<f64>,
    ) -> Result<FeeHistory, EthError> {
        let Ok(params) = serde_json::to_value((block_count, last_block, reward_percentiles)) else {
            return Err(EthError::InvalidParams);
        };
        let action = EthAction::Request {
            chain_id: self.chain_id,
            method: "eth_feeHistory".to_string(),
            params,
        };

        self.send_request_and_parse_response::<FeeHistory>(action)
    }

    /// Executes a call transaction, which is directly executed in the VM of the node, but never mined into the blockchain.
    ///
    /// # Parameters
    /// - `tx`: The transaction request object containing the details of the call.
    /// - `block`: Optional block ID to specify the block at which the call should be made.
    ///
    /// # Returns
    /// A `Result<Bytes, EthError>` representing the result of the call.
    pub fn call(&self, tx: TransactionRequest, block: Option<BlockId>) -> Result<Bytes, EthError> {
        let Ok(params) = serde_json::to_value((tx, block.unwrap_or_default())) else {
            return Err(EthError::InvalidParams);
        };
        let action = EthAction::Request {
            chain_id: self.chain_id,
            method: "eth_call".to_string(),
            params,
        };

        self.send_request_and_parse_response::<Bytes>(action)
    }

    /// Returns a Kimap instance with the default address using this provider.
    pub fn kimap(&self) -> crate::kimap::Kimap {
        crate::kimap::Kimap::default(self.request_timeout)
    }

    /// Returns a Kimap instance with a custom address using this provider.
    pub fn kimap_with_address(self, address: Address) -> crate::kimap::Kimap {
        crate::kimap::Kimap::new(self, address)
    }

    /// Sends a raw transaction to the network.
    ///
    /// # Parameters
    /// - `tx`: The raw transaction data.
    ///
    /// # Returns
    /// A `Result<TxHash, EthError>` representing the hash of the transaction once it has been sent.
    pub fn send_raw_transaction(&self, tx: Bytes) -> Result<TxHash, EthError> {
        let action = EthAction::Request {
            chain_id: self.chain_id,
            method: "eth_sendRawTransaction".to_string(),
            // NOTE: tx must be encased by a tuple to be serialized correctly
            params: serde_json::to_value((tx,)).unwrap(),
        };

        self.send_request_and_parse_response::<TxHash>(action)
    }

    /// Subscribes to logs without waiting for a confirmation.
    ///
    /// WARNING: some RPC providers will throw an error if a subscription filter
    /// has the `from_block` parameter. Make sure to avoid this parameter for subscriptions
    /// even while using it for getLogs.
    ///
    /// # Parameters
    /// - `sub_id`: The subscription ID to be used for unsubscribing.
    /// - `filter`: The filter criteria for the logs.
    ///
    /// # Returns
    /// A `Result<(), EthError>` indicating whether the subscription was created.
    pub fn subscribe(&self, sub_id: u64, filter: Filter) -> Result<(), EthError> {
        let action = EthAction::SubscribeLogs {
            sub_id,
            chain_id: self.chain_id,
            kind: SubscriptionKind::Logs,
            params: Params::Logs(Box::new(filter)),
        };

        let Ok(body) = serde_json::to_vec(&action) else {
            return Err(EthError::InvalidParams);
        };

        let resp = KiRequest::new()
            .target(("our", "eth", "distro", "sys"))
            .body(body)
            .send_and_await_response(self.request_timeout)
            .unwrap()
            .map_err(|_| EthError::RpcTimeout)?;

        match resp {
            Message::Response { body, .. } => {
                let response = serde_json::from_slice::<EthResponse>(&body);
                match response {
                    Ok(EthResponse::Ok) => Ok(()),
                    Ok(EthResponse::Err(e)) => Err(e),
                    _ => Err(EthError::RpcMalformedResponse),
                }
            }
            _ => Err(EthError::RpcMalformedResponse),
        }
    }

    /// Subscribe in a loop until successful
    pub fn subscribe_loop(&self, sub_id: u64, filter: Filter) {
        loop {
            match self.subscribe(sub_id, filter.clone()) {
                Ok(()) => break,
                Err(_) => {
                    crate::print_to_terminal(
                        0,
                        "failed to subscribe to chain! trying again in 5s...",
                    );
                    std::thread::sleep(std::time::Duration::from_secs(5));
                    continue;
                }
            }
        }
        crate::print_to_terminal(0, "subscribed to logs successfully");
    }

    /// Unsubscribes from a previously created subscription.
    ///
    /// # Parameters
    /// - `sub_id`: The subscription ID to unsubscribe from.
    ///
    /// # Returns
    /// A `Result<(), EthError>` indicating whether the subscription was cancelled.
    pub fn unsubscribe(&self, sub_id: u64) -> Result<(), EthError> {
        let action = EthAction::UnsubscribeLogs(sub_id);

        let resp = KiRequest::new()
            .target(("our", "eth", "distro", "sys"))
            .body(serde_json::to_vec(&action).map_err(|_| EthError::MalformedRequest)?)
            .send_and_await_response(self.request_timeout)
            .unwrap()
            .map_err(|_| EthError::RpcTimeout)?;

        match resp {
            Message::Response { body, .. } => match serde_json::from_slice::<EthResponse>(&body) {
                Ok(EthResponse::Ok) => Ok(()),
                _ => Err(EthError::RpcMalformedResponse),
            },
            _ => Err(EthError::RpcMalformedResponse),
        }
    }
}<|MERGE_RESOLUTION|>--- conflicted
+++ resolved
@@ -184,11 +184,7 @@
 /// Set the chain_id to determine which chain to call: requests will fail
 /// unless the node this process is running on has access to a provider
 /// for that chain.
-<<<<<<< HEAD
-#[derive(Clone)]
-=======
 #[derive(Clone, Debug, Deserialize, Serialize)]
->>>>>>> 9a535046
 pub struct Provider {
     chain_id: u64,
     request_timeout: u64,
