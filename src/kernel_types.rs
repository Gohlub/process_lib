use crate::kinode::process::standard as wit;
use crate::{Address, ProcessId};
use serde::{Deserialize, Serialize};
use std::collections::{HashMap, HashSet};

//
// process-facing kernel types, used for process
// management and message-passing
// matches types in kinode.wit
//

pub type Context = Vec<u8>;
pub type NodeId = String; // QNS domain name

#[derive(Clone, Debug, Serialize, Deserialize)]
pub struct LazyLoadBlob {
    pub mime: Option<String>, // MIME type
    pub bytes: Vec<u8>,
}

#[derive(Clone, Debug, Eq, Hash, PartialEq, Serialize, Deserialize)]
pub struct Request {
    pub inherit: bool,
    pub expects_response: Option<u64>, // number of seconds until timeout
    pub body: Vec<u8>,
    pub metadata: Option<String>, // JSON-string
    pub capabilities: Vec<Capability>,
}

#[derive(Clone, Debug, Eq, Hash, PartialEq, Serialize, Deserialize)]
pub struct Response {
    pub inherit: bool,
    pub body: Vec<u8>,
    pub metadata: Option<String>, // JSON-string
    pub capabilities: Vec<Capability>,
}

#[derive(Clone, Debug, Eq, Hash, PartialEq, Serialize, Deserialize)]
pub enum Message {
    Request(Request),
    Response((Response, Option<Context>)),
}

#[derive(Clone, Debug, Eq, Hash, PartialEq, Serialize, Deserialize)]
pub struct Capability {
    pub issuer: Address,
    pub params: String, // JSON-string
}

#[derive(Clone, Debug, Serialize, Deserialize)]
pub struct SendError {
    pub kind: SendErrorKind,
    pub target: Address,
    pub message: Message,
    pub lazy_load_blob: Option<LazyLoadBlob>,
}

#[derive(Clone, Debug, Serialize, Deserialize)]
pub enum SendErrorKind {
    Offline,
    Timeout,
}

#[derive(Clone, Debug, Serialize, Deserialize)]
pub enum OnExit {
    None,
    Restart,
    Requests(Vec<(Address, Request, Option<LazyLoadBlob>)>),
}

impl OnExit {
    pub fn is_restart(&self) -> bool {
        match self {
            OnExit::None => false,
            OnExit::Restart => true,
            OnExit::Requests(_) => false,
        }
    }
}

/// IPC body format for requests sent to kernel runtime module
#[derive(Debug, Serialize, Deserialize)]
pub enum KernelCommand {
    /// RUNTIME ONLY: used to notify the kernel that booting is complete and
    /// all processes have been loaded in from their persisted or bootstrapped state.
    Booted,
    /// Tell the kernel to install and prepare a new process for execution.
    /// The process will not begin execution until the kernel receives a
    /// `RunProcess` command with the same `id`.
    ///
    /// The process that sends this command will be given messaging capabilities
    /// for the new process if `public` is false.
    ///
    /// All capabilities passed into initial_capabilities must be held by the source
    /// of this message, or the kernel will discard them (silently for now).
    InitializeProcess {
        id: ProcessId,
        wasm_bytes_handle: String,
        wit_version: Option<u32>,
        on_exit: OnExit,
        initial_capabilities: HashSet<Capability>,
        public: bool,
    },
    /// Create an arbitrary capability and grant it to a process.
    GrantCapabilities {
        target: ProcessId,
        capabilities: Vec<Capability>,
    },
    /// Drop capabilities. Does nothing if process doesn't have these caps
    DropCapabilities {
        target: ProcessId,
        capabilities: Vec<Capability>,
    },
    /// Tell the kernel to run a process that has already been installed.
    /// TODO: in the future, this command could be extended to allow for
    /// resource provision.
    RunProcess(ProcessId),
    /// Kill a running process immediately. This may result in the dropping / mishandling of messages!
    KillProcess(ProcessId),
    /// RUNTIME ONLY: notify the kernel that the runtime is shutting down and it
    /// should gracefully stop and persist the running processes.
    Shutdown,
    /// Ask kernel to produce debugging information
    Debug(KernelPrint),
}

#[derive(Debug, Serialize, Deserialize)]
pub enum KernelPrint {
    ProcessMap,
    Process(ProcessId),
    HasCap { on: ProcessId, cap: Capability },
}

/// IPC body format for all KernelCommand responses
#[derive(Debug, Serialize, Deserialize)]
pub enum KernelResponse {
    InitializedProcess,
    InitializeProcessError,
    StartedProcess,
    RunProcessError,
    KilledProcess(ProcessId),
}

#[derive(Clone, Debug, Serialize, Deserialize)]
pub struct PersistedProcess {
    pub wasm_bytes_handle: String,
    // pub drive: String,
    // pub full_path: String,
    pub on_exit: OnExit,
    pub capabilities: HashSet<Capability>,
    pub public: bool, // marks if a process allows messages from any process
}

#[derive(Serialize, Deserialize, Debug)]
pub enum StateAction {
    GetState(ProcessId),
    SetState(ProcessId),
    DeleteState(ProcessId),
    Backup,
}

#[derive(Serialize, Deserialize, Debug)]
pub enum StateResponse {
    GetState,
    SetState,
    DeleteState,
    Backup,
    Err(StateError),
}

#[derive(Debug, Serialize, Deserialize)]
pub enum StateError {
    RocksDBError { action: String, error: String },
    StartupError { action: String },
    BadBytes { action: String },
    BadRequest { error: String },
    BadJson { error: String },
    NotFound { process_id: ProcessId },
    IOError { error: String },
}

#[allow(dead_code)]
impl StateError {
    pub fn kind(&self) -> &str {
        match *self {
            StateError::RocksDBError { .. } => "RocksDBError",
            StateError::StartupError { .. } => "StartupError",
            StateError::BadBytes { .. } => "BadBytes",
            StateError::BadRequest { .. } => "BadRequest",
            StateError::BadJson { .. } => "NoJson",
            StateError::NotFound { .. } => "NotFound",
            StateError::IOError { .. } => "IOError",
        }
    }
}

//
// package types
//

/// Represents the metadata associated with a kinode package, which is an ERC721 compatible token.
/// This is deserialized from the `metadata.json` file in a package.
/// Fields:
/// - `name`: An optional field representing the display name of the package. This does not have to be unique, and is not used for identification purposes.
/// - `description`: An optional field providing a description of the package.
/// - `image`: An optional field containing a URL to an image representing the package.
/// - `external_url`: An optional field containing a URL for more information about the package. For example, a link to the github repository.
/// - `animation_url`: An optional field containing a URL to an animation or video representing the package.
/// - `properties`: A requried field containing important information about the package.
#[derive(Clone, Debug, Serialize, Deserialize)]
pub struct Erc721Metadata {
    pub name: Option<String>,
    pub description: Option<String>,
    pub image: Option<String>,
    pub external_url: Option<String>,
    pub animation_url: Option<String>,
    pub properties: Erc721Properties,
}

/// Represents critical fields of a kinode package in an ERC721 compatible format.
/// This follows the [ERC1155](https://github.com/ethereum/ercs/blob/master/ERCS/erc-1155.md#erc-1155-metadata-uri-json-schema) metadata standard.
///
/// Fields:
/// - `package_name`: The unique name of the package, used in the `PackageId`, e.g. `package_name:publisher`.
/// - `publisher`: The KNS identity of the package publisher used in the `PackageId`, e.g. `package_name:publisher`
/// - `current_version`: A string representing the current version of the package, e.g. `1.0.0`.
/// - `mirrors`: A list of NodeIds where the package can be found, providing redundancy.
/// - `code_hashes`: A map from version names to their respective SHA-256 hashes.
/// - `license`: An optional field containing the license of the package.
/// - `screenshots`: An optional field containing a list of URLs to screenshots of the package.
/// - `wit_version`: An optional field containing the version of the WIT standard that the package adheres to.
/// - `dependencies`: An optional field containing a list of `PackageId`s: API dependencies.
#[derive(Clone, Debug, Serialize, Deserialize)]
pub struct Erc721Properties {
    pub package_name: String,
    pub publisher: String,
    pub current_version: String,
    pub mirrors: Vec<NodeId>,
    pub code_hashes: HashMap<String, String>,
    pub license: Option<String>,
    pub screenshots: Option<Vec<String>>,
<<<<<<< HEAD
    pub wit_version: Option<u32>,
=======
    pub wit_version: Option<(u32, u32, u32)>,
    pub dependencies: Option<Vec<String>>,
>>>>>>> ed30ff52
}

/// the type that gets deserialized from each entry in the array in `manifest.json`
#[derive(Debug, Serialize, Deserialize)]
pub struct PackageManifestEntry {
    pub process_name: String,
    pub process_wasm_path: String,
    pub on_exit: OnExit,
    pub request_networking: bool,
    pub request_capabilities: Vec<serde_json::Value>,
    pub grant_capabilities: Vec<serde_json::Value>,
    pub public: bool,
}

/// the type that gets deserialized from a `scripts.json` object
#[derive(Debug, Serialize, Deserialize, Clone)]
pub struct DotScriptsEntry {
    pub root: bool,
    pub public: bool,
    pub request_networking: bool,
    pub request_capabilities: Option<Vec<serde_json::Value>>,
    pub grant_capabilities: Option<Vec<serde_json::Value>>,
}

impl std::fmt::Display for Message {
    fn fmt(&self, f: &mut std::fmt::Formatter) -> std::fmt::Result {
        match self {
            Message::Request(request) => write!(
                f,
                "Request(\n        inherit: {},\n        expects_response: {:?},\n        body: {} bytes,\n        metadata: {}\n    )",
                request.inherit,
                request.expects_response,
                request.body.len(),
                &request.metadata.as_ref().unwrap_or(&"None".into()),
            ),
            Message::Response((response, context)) => write!(
                f,
                "Response(\n        inherit: {},\n        body: {} bytes,\n        metadata: {},\n        context: {} bytes\n    )",
                response.inherit,
                response.body.len(),
                &response.metadata.as_ref().unwrap_or(&"None".into()),
                if context.is_none() {
                    0
                } else {
                    context.as_ref().unwrap().len()
                },
            ),
        }
    }
}

//
// conversions between wit types and kernel types (annoying!)
//

pub fn de_wit_address(wit: wit::Address) -> Address {
    Address {
        node: wit.node,
        process: wit.process,
    }
}

pub fn en_wit_address(address: Address) -> wit::Address {
    wit::Address {
        node: address.node,
        process: address.process,
    }
}

pub fn de_wit_request(wit: wit::Request) -> Request {
    Request {
        inherit: wit.inherit,
        expects_response: wit.expects_response,
        body: wit.body,
        metadata: wit.metadata,
        capabilities: wit
            .capabilities
            .into_iter()
            .map(de_wit_capability)
            .collect(),
    }
}

pub fn en_wit_request(request: Request) -> wit::Request {
    wit::Request {
        inherit: request.inherit,
        expects_response: request.expects_response,
        body: request.body,
        metadata: request.metadata,
        capabilities: request
            .capabilities
            .into_iter()
            .map(en_wit_capability)
            .collect(),
    }
}

pub fn de_wit_response(wit: wit::Response) -> Response {
    Response {
        inherit: wit.inherit,
        body: wit.body,
        metadata: wit.metadata,
        capabilities: wit
            .capabilities
            .into_iter()
            .map(de_wit_capability)
            .collect(),
    }
}

pub fn en_wit_response(response: Response) -> wit::Response {
    wit::Response {
        inherit: response.inherit,
        body: response.body,
        metadata: response.metadata,
        capabilities: response
            .capabilities
            .into_iter()
            .map(en_wit_capability)
            .collect(),
    }
}

pub fn de_wit_blob(wit: Option<wit::LazyLoadBlob>) -> Option<LazyLoadBlob> {
    match wit {
        None => None,
        Some(wit) => Some(LazyLoadBlob {
            mime: wit.mime,
            bytes: wit.bytes,
        }),
    }
}

pub fn en_wit_blob(load: Option<LazyLoadBlob>) -> Option<wit::LazyLoadBlob> {
    match load {
        None => None,
        Some(load) => Some(wit::LazyLoadBlob {
            mime: load.mime,
            bytes: load.bytes,
        }),
    }
}

pub fn de_wit_capability(wit: wit::Capability) -> Capability {
    Capability {
        issuer: Address {
            node: wit.issuer.node,
            process: ProcessId {
                process_name: wit.issuer.process.process_name,
                package_name: wit.issuer.process.package_name,
                publisher_node: wit.issuer.process.publisher_node,
            },
        },
        params: wit.params,
    }
}

pub fn en_wit_capability(cap: Capability) -> wit::Capability {
    wit::Capability {
        issuer: en_wit_address(cap.issuer),
        params: cap.params,
    }
}

pub fn en_wit_message(message: Message) -> wit::Message {
    match message {
        Message::Request(request) => wit::Message::Request(en_wit_request(request)),
        Message::Response((response, context)) => {
            wit::Message::Response((en_wit_response(response), context))
        }
    }
}

pub fn en_wit_send_error(error: SendError) -> wit::SendError {
    wit::SendError {
        kind: en_wit_send_error_kind(error.kind),
        target: en_wit_address(error.target),
        message: en_wit_message(error.message),
        lazy_load_blob: en_wit_blob(error.lazy_load_blob),
    }
}

pub fn en_wit_send_error_kind(kind: SendErrorKind) -> wit::SendErrorKind {
    match kind {
        SendErrorKind::Offline => wit::SendErrorKind::Offline,
        SendErrorKind::Timeout => wit::SendErrorKind::Timeout,
    }
}

#[derive(Debug, Serialize, Deserialize)]
pub enum MessageType {
    Request,
    Response,
}

#[derive(Clone, Debug, Serialize, Deserialize)]
pub struct KnsUpdate {
    pub name: String, // actual username / domain name
    pub owner: String,
    pub node: String, // hex namehash of node
    pub public_key: String,
    pub ip: String,
    pub port: u16,
    pub routers: Vec<String>,
}<|MERGE_RESOLUTION|>--- conflicted
+++ resolved
@@ -239,12 +239,8 @@
     pub code_hashes: HashMap<String, String>,
     pub license: Option<String>,
     pub screenshots: Option<Vec<String>>,
-<<<<<<< HEAD
     pub wit_version: Option<u32>,
-=======
-    pub wit_version: Option<(u32, u32, u32)>,
     pub dependencies: Option<Vec<String>>,
->>>>>>> ed30ff52
 }
 
 /// the type that gets deserialized from each entry in the array in `manifest.json`
